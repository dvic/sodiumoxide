--- conflicted
+++ resolved
@@ -47,13 +47,8 @@
         }
     }
 
-<<<<<<< HEAD
     #[cfg(feature = "serde")]
-    impl ::serde::Deserialize for $newtype {
-=======
-    #[cfg(feature = "default")]
     impl<'de> ::serde::Deserialize<'de> for $newtype {
->>>>>>> 77bc149e
         fn deserialize<D>(deserializer: D) -> Result<$newtype, D::Error>
             where D: ::serde::Deserializer<'de>
         {
